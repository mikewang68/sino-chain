#![allow(clippy::integer_arithmetic)]
<<<<<<< HEAD
// pub mod address_generator;
// pub mod solana_genesis_accounts;
// pub mod stakes;
// pub mod unlocks;
=======
pub mod address_generator;
pub mod sino_genesis_accounts;
pub mod stakes;
pub mod unlocks;
>>>>>>> 36553ad2

use serde::{Deserialize, Serialize};

/// An account where the data is encoded as a Base64 string.
#[derive(Serialize, Deserialize, Debug)]
pub struct Base64Account {
    pub balance: u64,
    pub owner: String,
    pub data: String,
    pub executable: bool,
}<|MERGE_RESOLUTION|>--- conflicted
+++ resolved
@@ -1,15 +1,8 @@
 #![allow(clippy::integer_arithmetic)]
-<<<<<<< HEAD
-// pub mod address_generator;
-// pub mod solana_genesis_accounts;
-// pub mod stakes;
-// pub mod unlocks;
-=======
 pub mod address_generator;
 pub mod sino_genesis_accounts;
 pub mod stakes;
 pub mod unlocks;
->>>>>>> 36553ad2
 
 use serde::{Deserialize, Serialize};
 
