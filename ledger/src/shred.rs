--- conflicted
+++ resolved
@@ -731,15 +731,9 @@
         &self,
         keypair: &Keypair,
         entries: &[Entry],
-<<<<<<< HEAD
-        is_last_in_slot: bool, // t
-        next_shred_index: u32, //0
-        next_code_index: u32, //0
-=======
         is_last_in_slot: bool, //t
         next_shred_index: u32, // 0
         next_code_index: u32, // 0
->>>>>>> 40db34af
     ) -> (
         Vec<Shred>, // data shreds
         Vec<Shred>, // coding shreds
@@ -748,17 +742,10 @@
         let data_shreds = self.entries_to_data_shreds(
             keypair,
             entries,
-<<<<<<< HEAD
-            is_last_in_slot,
-            next_shred_index, // 0
-            next_shred_index, // fec_set_offset 0
-            &mut stats,
-=======
             is_last_in_slot, //t
             next_shred_index, //0 
             next_shred_index, // fec_set_offset //0
             &mut stats, // 0
->>>>>>> 40db34af
         );
         let coding_shreds = Self::data_shreds_to_coding_shreds(
             keypair,
